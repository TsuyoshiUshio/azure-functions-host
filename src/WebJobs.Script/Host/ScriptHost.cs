﻿// Copyright (c) .NET Foundation. All rights reserved.
// Licensed under the MIT License. See License.txt in the project root for license information.

using System;
using System.Collections.Generic;
using System.Collections.Immutable;
using System.Collections.ObjectModel;
using System.Configuration;
using System.Diagnostics;
using System.Globalization;
using System.IO;
using System.IO.Abstractions;
using System.Linq;
using System.Reflection;
using System.Reflection.Emit;
using System.Text;
using System.Text.RegularExpressions;
using System.Threading;
using System.Threading.Tasks;
using Microsoft.ApplicationInsights.WindowsServer.Channel.Implementation;
using Microsoft.Azure.WebJobs.Extensions;
using Microsoft.Azure.WebJobs.Extensions.BotFramework.Bindings;
using Microsoft.Azure.WebJobs.Host;
using Microsoft.Azure.WebJobs.Host.Config;
using Microsoft.Azure.WebJobs.Host.Indexers;
using Microsoft.Azure.WebJobs.Host.Listeners;
using Microsoft.Azure.WebJobs.Host.Loggers;
using Microsoft.Azure.WebJobs.Script.Binding;
using Microsoft.Azure.WebJobs.Script.Config;
using Microsoft.Azure.WebJobs.Script.Description;
using Microsoft.Azure.WebJobs.Script.Diagnostics;
using Microsoft.Azure.WebJobs.Script.Extensibility;
using Microsoft.Azure.WebJobs.Script.Host;
using Microsoft.Azure.WebJobs.Script.IO;
using Microsoft.Extensions.Logging;
using Newtonsoft.Json;
using Newtonsoft.Json.Linq;

namespace Microsoft.Azure.WebJobs.Script
{
    public class ScriptHost : JobHost
    {
        internal const int DebugModeTimeoutMinutes = 15;
        private const string HostAssemblyName = "ScriptHost";
        private const string GeneratedTypeNamespace = "Host";
        internal const string GeneratedTypeName = "Functions";
        private readonly IScriptHostEnvironment _scriptHostEnvironment;
        private string _instanceId;
        private Func<Task> _restart;
        private Action _shutdown;
        private AutoRecoveringFileSystemWatcher _scriptFileWatcher;
        private AutoRecoveringFileSystemWatcher _debugModeFileWatcher;
        private ImmutableArray<string> _directorySnapshot;
        private BlobLeaseManager _blobLeaseManager;
        private static readonly TimeSpan MinTimeout = TimeSpan.FromSeconds(1);
        private static readonly TimeSpan MaxTimeout = TimeSpan.FromMinutes(5);
        private static readonly Regex FunctionNameValidationRegex = new Regex(@"^[a-z][a-z0-9_\-]{0,127}$(?<!^host$)", RegexOptions.Compiled | RegexOptions.IgnoreCase);
        public static readonly string Version = GetAssemblyFileVersion(typeof(ScriptHost).Assembly);
        private ScriptSettingsManager _settingsManager;
        private bool _shutdownScheduled;
        private ILogger _startupLogger;

        protected internal ScriptHost(IScriptHostEnvironment environment, ScriptHostConfiguration scriptConfig = null, ScriptSettingsManager settingsManager = null)
            : base(scriptConfig.HostConfig)
        {
            scriptConfig = scriptConfig ?? new ScriptHostConfiguration();
            if (!Path.IsPathRooted(scriptConfig.RootScriptPath))
            {
                scriptConfig.RootScriptPath = Path.Combine(Environment.CurrentDirectory, scriptConfig.RootScriptPath);
            }
            ScriptConfig = scriptConfig;

            _scriptHostEnvironment = environment;
            FunctionErrors = new Dictionary<string, Collection<string>>(StringComparer.OrdinalIgnoreCase);
#if FEATURE_NODE
            NodeFunctionInvoker.UnhandledException += OnUnhandledException;
#endif
            TraceWriter = ScriptConfig.TraceWriter;

            _settingsManager = settingsManager ?? ScriptSettingsManager.Instance;
        }

        public event EventHandler IsPrimaryChanged;

        public string InstanceId
        {
            get
            {
                if (_instanceId == null)
                {
                    _instanceId = _settingsManager.GetSetting(EnvironmentSettingNames.AzureWebsiteInstanceId)
                        ?? Environment.MachineName.GetHashCode().ToString("X").PadLeft(32, '0');

                    _instanceId = _instanceId.Substring(0, 32);
                }

                return _instanceId;
            }
        }

        public TraceWriter TraceWriter { get; internal set; }

        public ILogger Logger { get; internal set; }

        public ScriptHostConfiguration ScriptConfig { get; private set; }

        /// <summary>
        /// Gets the collection of all valid Functions. For functions that are in error
        /// and were unable to load successfully, consult the <see cref="FunctionErrors"/> collection.
        /// </summary>
        public virtual Collection<FunctionDescriptor> Functions { get; private set; }

        public virtual Dictionary<string, Collection<string>> FunctionErrors { get; private set; }

        public virtual bool IsPrimary
        {
            get
            {
                return _blobLeaseManager?.HasLease ?? false;
            }
        }

        public ScriptSettingsManager SettingsManager
        {
            get
            {
                return _settingsManager;
            }

            private set
            {
                _settingsManager = value;
            }
        }

        /// <summary>
        /// Gets a value indicating whether the host is in debug mode.
        /// </summary>
        public virtual bool InDebugMode
        {
            get
            {
                return (DateTime.UtcNow - LastDebugNotify).TotalMinutes < DebugModeTimeoutMinutes;
            }
        }

        /// <summary>
        /// Gets a value indicating whether logs should be written to disk.
        /// </summary>
        internal virtual bool FileLoggingEnabled
        {
            get
            {
                return ScriptConfig.FileLoggingMode == FileLoggingMode.Always ||
                    (ScriptConfig.FileLoggingMode == FileLoggingMode.DebugOnly && InDebugMode);
            }
        }

        internal DateTime LastDebugNotify { get; set; }

        /// <summary>
        /// Returns true if the specified name is the name of a known function,
        /// regardless of whether the function is in error.
        /// </summary>
        /// <param name="name">The name of the function to check for.</param>
        /// <returns>True if the name matches a function; otherwise, false.</returns>
        public bool IsFunction(string name)
        {
            if (!string.IsNullOrEmpty(name) &&
                (Functions.Any(f => string.Equals(f.Name, name, StringComparison.OrdinalIgnoreCase)) ||
                FunctionErrors.ContainsKey(name)))
            {
                return true;
            }

            return false;
        }

        /// <summary>
        /// Notifies this host that it should be in debug mode.
        /// </summary>
        public void NotifyDebug()
        {
            // This is redundant, since we're also watching the debug marker
            // file. However, we leave this here for assurances.
            LastDebugNotify = DateTime.UtcNow;

            try
            {
                // create or update the debug sentinel file to trigger a
                // debug timeout update across all instances
                string debugSentinelFileName = Path.Combine(ScriptConfig.RootLogPath, "Host", ScriptConstants.DebugSentinelFileName);
                if (!File.Exists(debugSentinelFileName))
                {
                    File.WriteAllText(debugSentinelFileName, "This is a system managed marker file used to control runtime debug mode behavior.");
                }
                else
                {
                    File.SetLastWriteTimeUtc(debugSentinelFileName, DateTime.UtcNow);
                }
            }
            catch (Exception ex)
            {
                // best effort
                string message = "Unable to update the debug sentinel file.";
                TraceWriter.Error(message, ex);
                Logger?.LogError(0, ex, message);

                if (ex.IsFatal())
                {
                    throw;
                }
            }
        }

        internal static void AddFunctionError(Dictionary<string, Collection<string>> functionErrors, string functionName, string error, bool isFunctionShortName = false)
        {
            functionName = isFunctionShortName ? functionName : Utility.GetFunctionShortName(functionName);

            Collection<string> functionErrorCollection = new Collection<string>();
            if (!functionErrors.TryGetValue(functionName, out functionErrorCollection))
            {
                functionErrors[functionName] = functionErrorCollection = new Collection<string>();
            }
            functionErrorCollection.Add(error);
        }

        public virtual async Task CallAsync(string method, Dictionary<string, object> arguments, CancellationToken cancellationToken = default(CancellationToken))
        {
            // TODO: Validate inputs
            // TODO: Cache this lookup result
            method = method.ToLowerInvariant();
            Type type = ScriptConfig.HostConfig.TypeLocator.GetTypes().SingleOrDefault(p => p.Name == ScriptHost.GeneratedTypeName);
            var methodInfo = type.GetMethods().SingleOrDefault(p => p.Name.ToLowerInvariant() == method);

            await CallAsync(methodInfo, arguments, cancellationToken);
        }

        protected virtual void Initialize()
        {
            string hostLogPath = Path.Combine(ScriptConfig.RootLogPath, "Host");
            FileUtility.EnsureDirectoryExists(hostLogPath);
            string debugSentinelFileName = Path.Combine(hostLogPath, ScriptConstants.DebugSentinelFileName);
            this.LastDebugNotify = File.GetLastWriteTime(debugSentinelFileName);

            IMetricsLogger metricsLogger = CreateMetricsLogger();

            using (metricsLogger.LatencyEvent(MetricEventNames.HostStartupLatency))
            {
                // read host.json and apply to JobHostConfiguration
                string hostConfigFilePath = Path.Combine(ScriptConfig.RootScriptPath, ScriptConstants.HostMetadataFileName);

                // If it doesn't exist, create an empty JSON file
                if (!File.Exists(hostConfigFilePath))
                {
                    File.WriteAllText(hostConfigFilePath, "{}");
                }

                if (ScriptConfig.HostConfig.IsDevelopment || InDebugMode)
                {
                    // If we're in debug/development mode, use optimal debug settings
                    ScriptConfig.HostConfig.UseDevelopmentSettings();
                }

                string json = File.ReadAllText(hostConfigFilePath);
                JObject hostConfig;
                try
                {
                    hostConfig = JObject.Parse(json);
                }
                catch (JsonException ex)
                {
                    throw new FormatException(string.Format("Unable to parse {0} file.", ScriptConstants.HostMetadataFileName), ex);
                }

                ScriptConfig.HostConfig.HostConfigMetadata = hostConfig;
                ApplyConfiguration(hostConfig, ScriptConfig);

                if (string.IsNullOrEmpty(ScriptConfig.HostConfig.HostId))
                {
                    ScriptConfig.HostConfig.HostId = Utility.GetDefaultHostId(_settingsManager, ScriptConfig);
                }
                if (string.IsNullOrEmpty(ScriptConfig.HostConfig.HostId))
                {
                    throw new InvalidOperationException("An 'id' must be specified in the host configuration.");
                }

                // Set up a host level TraceMonitor that will receive notification
                // of ALL errors that occur. This allows us to inspect/log errors.
                var traceMonitor = new TraceMonitor()
                    .Filter(p => { return true; })
                    .Subscribe(HandleHostError);
                ScriptConfig.HostConfig.Tracing.Tracers.Add(traceMonitor);

                TraceLevel hostTraceLevel = ScriptConfig.HostConfig.Tracing.ConsoleLevel;
                if (ScriptConfig.FileLoggingMode != FileLoggingMode.Never)
                {
                    // Host file logging is only done conditionally
                    string hostLogFilePath = Path.Combine(ScriptConfig.RootLogPath, "Host");
                    TraceWriter fileTraceWriter = new FileTraceWriter(hostLogFilePath, hostTraceLevel).Conditional(p => FileLoggingEnabled);

                    if (TraceWriter != null)
                    {
                        // create a composite writer so our host logs are written to both
                        TraceWriter = new CompositeTraceWriter(new[] { TraceWriter, fileTraceWriter });
                    }
                    else
                    {
                        TraceWriter = fileTraceWriter;
                    }
                }

                if (TraceWriter != null)
                {
                    ScriptConfig.HostConfig.Tracing.Tracers.Add(TraceWriter);
                }
                else
                {
                    // if no TraceWriter has been configured, default it to Console
                    TraceWriter = new ConsoleTraceWriter(hostTraceLevel);
                }

                ConfigureLoggerFactory(ScriptConfig, _settingsManager, metricsLogger, () => FileLoggingEnabled);

                // Use the startupLogger in this class as it is concerned with startup. The public Logger is used
                // for all other logging after startup.
                _startupLogger = ScriptConfig.HostConfig.LoggerFactory.CreateLogger(LogCategories.Startup);
                Logger = ScriptConfig.HostConfig.LoggerFactory.CreateLogger(ScriptConstants.LogCategoryHostGeneral);

                _debugModeFileWatcher = new AutoRecoveringFileSystemWatcher(hostLogPath, ScriptConstants.DebugSentinelFileName,
                    includeSubdirectories: false, changeTypes: WatcherChangeTypes.Created | WatcherChangeTypes.Changed);

                _debugModeFileWatcher.Changed += OnDebugModeFileChanged;

                var storageString = AmbientConnectionStringProvider.Instance.GetConnectionString(ConnectionStringNames.Storage);
                Task<BlobLeaseManager> blobManagerCreation = null;
                if (storageString == null)
                {
                    // Disable core storage
                    ScriptConfig.HostConfig.StorageConnectionString = null;
                    blobManagerCreation = Task.FromResult<BlobLeaseManager>(null);
                }
                else
                {
                    blobManagerCreation = BlobLeaseManager.CreateAsync(storageString, TimeSpan.FromSeconds(15), ScriptConfig.HostConfig.HostId, InstanceId, TraceWriter, ScriptConfig.HostConfig.LoggerFactory);
                }

                var bindingProviders = LoadBindingProviders(ScriptConfig, hostConfig, TraceWriter, _startupLogger);
                ScriptConfig.BindingProviders = bindingProviders;

                string message = string.Format(CultureInfo.InvariantCulture, "Reading host configuration file '{0}'", hostConfigFilePath);
                TraceWriter.Info(message);
                _startupLogger?.LogInformation(message);

                if (ScriptConfig.FileWatchingEnabled)
                {
                    _scriptFileWatcher = new AutoRecoveringFileSystemWatcher(ScriptConfig.RootScriptPath);

                    _scriptFileWatcher.Changed += OnFileChanged;
                }

                // If a file change should result in a restart, we debounce the event to
                // ensure that only a single restart is triggered within a specific time window.
                // This allows us to deal with a large set of file change events that might
                // result from a bulk copy/unzip operation. In such cases, we only want to
                // restart after ALL the operations are complete and there is a quiet period.
                _restart = RestartAsync;
                _restart = _restart.Debounce(500);

                _shutdown = Shutdown;
                _shutdown = _shutdown.Debounce(500);

                // take a snapshot so we can detect function additions/removals
                _directorySnapshot = Directory.EnumerateDirectories(ScriptConfig.RootScriptPath).ToImmutableArray();

                // Allow BindingProviders to initialize
                foreach (var bindingProvider in ScriptConfig.BindingProviders)
                {
                    try
                    {
                        bindingProvider.Initialize();
                    }
                    catch (Exception ex)
                    {
                        // If we're unable to initialize a binding provider for any reason, log the error
                        // and continue
                        string errorMsg = string.Format("Error initializing binding provider '{0}'", bindingProvider.GetType().FullName);
                        TraceWriter.Error(errorMsg, ex);
                        _startupLogger?.LogError(0, ex, errorMsg);
                    }
                }

                // Load builtin extensions
                var sendGridExtension = new Extensions.SendGrid.SendGridConfiguration();
                LoadExtension(sendGridExtension);

                LoadCustomExtensions();

                // Create the lease manager that will keep handle the primary host blob lease acquisition and renewal
                // and subscribe for change notifications.
                _blobLeaseManager = blobManagerCreation.GetAwaiter().GetResult();
                if (_blobLeaseManager != null)
                {
                    _blobLeaseManager.HasLeaseChanged += BlobLeaseManagerHasLeaseChanged;
                }

                // read all script functions and apply to JobHostConfiguration
                Collection<FunctionDescriptor> functions = GetFunctionDescriptors();
                Collection<CustomAttributeBuilder> typeAttributes = CreateTypeAttributes(ScriptConfig);
                string typeName = string.Format(CultureInfo.InvariantCulture, "{0}.{1}", GeneratedTypeNamespace, GeneratedTypeName);

                string generatingMsg = string.Format(CultureInfo.InvariantCulture, "Generating {0} job function(s)", functions.Count);
                TraceWriter.Info(generatingMsg);
                _startupLogger?.LogInformation(generatingMsg);

                Type type = FunctionGenerator.Generate(HostAssemblyName, typeName, typeAttributes, functions);
                List<Type> types = new List<Type>();
                types.Add(type);

                ScriptConfig.HostConfig.TypeLocator = new TypeLocator(types);

                Functions = functions;

                if (ScriptConfig.FileLoggingMode != FileLoggingMode.Never)
                {
                    PurgeOldLogDirectories();
                }
            }
        }

        private IMetricsLogger CreateMetricsLogger()
        {
            IMetricsLogger metricsLogger = ScriptConfig.HostConfig.GetService<IMetricsLogger>();
            if (metricsLogger == null)
            {
                metricsLogger = new MetricsLogger();
                ScriptConfig.HostConfig.AddService<IMetricsLogger>(metricsLogger);
            }
            return metricsLogger;
        }

        // Scan the extensions directory and Load custom extension.
        private void LoadCustomExtensions()
        {
            var bindingRoot = ConfigurationManager.AppSettings[EnvironmentSettingNames.AzureWebJobsExtensionsPath];
            if (!string.IsNullOrWhiteSpace(bindingRoot))
            {
                foreach (var dir in Directory.EnumerateDirectories(bindingRoot))
                {
                    foreach (var path in Directory.EnumerateFiles(dir, "*.dll"))
                    {
                        // We don't want to load and reflect over every dll.
                        // By convention, restrict to based on filenames.
                        var filename = Path.GetFileName(path);
                        if (!filename.ToLowerInvariant().Contains("extension"))
                        {
                            continue;
                        }

                        // See GetNugetPackagesPath() for details
                        // Script runtime is already setup with assembly resolution hooks, so use LoadFrom
                        Assembly assembly = Assembly.LoadFrom(path);
                        LoadExtensions(assembly, path);
                    }
                }
            }

            // Now all extensions have been loaded, the metadata is finalized.
            // There's a single script binding instance that services all extensions.
            // give that script binding the metadata for all loaded extensions so it can dispatch to them.
            var generalProvider = ScriptConfig.BindingProviders.OfType<GeneralScriptBindingProvider>().First();
            generalProvider.CompleteInitialization();
        }

        private void LoadExtensions(Assembly assembly, string locationHint)
        {
            foreach (var type in assembly.ExportedTypes)
            {
                if (!typeof(IExtensionConfigProvider).IsAssignableFrom(type))
                {
                    continue;
                }

                try
                {
                    IExtensionConfigProvider instance = (IExtensionConfigProvider)Activator.CreateInstance(type);
                    LoadExtension(instance, locationHint);
                }
                catch (Exception e)
                {
                    this.TraceWriter.Error($"Failed to load custom extension {type} from '{locationHint}'", e);
                }
            }
        }

        // Load a single extension
        private void LoadExtension(
            IExtensionConfigProvider instance,
            string locationHint = null)
        {
            JobHostConfiguration config = this.ScriptConfig.HostConfig;

            var type = instance.GetType();
            string name = type.Name;

            this.TraceWriter.Info($"Loaded custom extension: {name} from '{locationHint}'");
            config.AddExtension(instance);
        }

        internal static void ConfigureLoggerFactory(ScriptHostConfiguration scriptConfig,
            ScriptSettingsManager settingsManager, IMetricsLogger metrics, Func<bool> isFileLoggingEnabled)
        {
            // We always want an ILoggerFactory, whether app insights is registered or not
            if (scriptConfig.HostConfig.LoggerFactory == null)
            {
                scriptConfig.HostConfig.LoggerFactory = new LoggerFactory();
            }

            // Register a file logger that only logs user logs and only if file logging is enabled
            scriptConfig.HostConfig.LoggerFactory.AddProvider(new FileLoggerProvider(scriptConfig,
                (category, level) => (category == LogCategories.Function) && isFileLoggingEnabled()));

            // Automatically register App Insights if the key is present
            string instrumentationKey = settingsManager?.GetSetting(ScriptConstants.AppInsightsInstrumentationKey);
            if (!string.IsNullOrEmpty(instrumentationKey))
            {
                metrics.LogEvent(MetricEventNames.ApplicationInsightsEnabled);
                ScriptTelemetryClientFactory factory = new ScriptTelemetryClientFactory();
                scriptConfig.HostConfig.LoggerFactory
                    .AddApplicationInsights(instrumentationKey, scriptConfig.LogFilter.Filter, factory, scriptConfig.ApplicationInsightsSamplingSettings);
            }
        }

        private void TraceFileChangeRestart(string changeType, string path, bool isShutdown)
        {
            string fileChangeMsg = string.Format(CultureInfo.InvariantCulture, "File change of type '{0}' detected for '{1}'", changeType, path);
            TraceWriter.Info(fileChangeMsg);
            Logger?.LogInformation(fileChangeMsg);

            string action = isShutdown ? "shutdown" : "restart";
            string signalMessage = $"Host configuration has changed. Signaling {action}";
            TraceWriter.Info(signalMessage);
            Logger?.LogInformation(signalMessage);
        }

        internal static Collection<CustomAttributeBuilder> CreateTypeAttributes(ScriptHostConfiguration scriptConfig)
        {
            Collection<CustomAttributeBuilder> customAttributes = new Collection<CustomAttributeBuilder>();

            // apply the timeout settings to our type
            if (scriptConfig.FunctionTimeout != null)
            {
                Type timeoutType = typeof(TimeoutAttribute);
                ConstructorInfo ctorInfo = timeoutType.GetConstructor(new[] { typeof(string) });

                PropertyInfo[] propertyInfos = new[]
                {
                    timeoutType.GetProperty("ThrowOnTimeout"),
                    timeoutType.GetProperty("TimeoutWhileDebugging")
                };

                // Hard-code these for now. Eventually elevate to config
                object[] propertyValues = new object[]
                {
                    true,
                    true
                };

                CustomAttributeBuilder timeoutBuilder = new CustomAttributeBuilder(
                    ctorInfo,
                    new object[] { scriptConfig.FunctionTimeout.ToString() },
                    propertyInfos,
                    propertyValues);

                customAttributes.Add(timeoutBuilder);
            }

            return customAttributes;
        }

        internal async Task RestartAsync()
        {
            if (_shutdownScheduled)
            {
                // If a shutdown was scheduled, skip the restart
                return;
            }

            // Request a host restart
            _scriptHostEnvironment.RestartHost();

#if FEATURE_NODE
            // whenever we're restarting the host, we want to let the Node
            // invoker know so it can clear the require cache, etc.
            await NodeFunctionInvoker.OnHostRestartAsync();
#endif
        }

        internal void Shutdown()
        {
            _scriptHostEnvironment.Shutdown();
        }

        /// <summary>
        /// Whenever the debug marker file changes we update our debug timeout
        /// </summary>
        private void OnDebugModeFileChanged(object sender, FileSystemEventArgs e)
        {
            LastDebugNotify = DateTime.UtcNow;
        }

        private void BlobLeaseManagerHasLeaseChanged(object sender, EventArgs e)
        {
            IsPrimaryChanged?.Invoke(this, EventArgs.Empty);
        }

        /// <summary>
        /// Iterate through all function log directories and remove any that don't
        /// correspond to a function.
        /// </summary>
        private void PurgeOldLogDirectories()
        {
            try
            {
                if (!Directory.Exists(this.ScriptConfig.RootScriptPath))
                {
                    return;
                }

                // Create a lookup of all potential functions (whether they're valid or not)
                // It is important that we determine functions based on the presence of a folder,
                // not whether we've identified a valid function from that folder. This ensures
                // that we don't delete logs/secrets for functions that transition into/out of
                // invalid unparsable states.
                var functionLookup = Directory.EnumerateDirectories(this.ScriptConfig.RootScriptPath).ToLookup(p => Path.GetFileName(p), StringComparer.OrdinalIgnoreCase);

                string rootLogFilePath = Path.Combine(this.ScriptConfig.RootLogPath, "Function");
                if (!Directory.Exists(rootLogFilePath))
                {
                    return;
                }

                var logFileDirectory = new DirectoryInfo(rootLogFilePath);
                foreach (var logDir in logFileDirectory.GetDirectories())
                {
                    if (!functionLookup.Contains(logDir.Name))
                    {
                        // the directory no longer maps to a running function
                        // so delete it
                        try
                        {
                            logDir.Delete(recursive: true);
                        }
                        catch
                        {
                            // Purge is best effort
                        }
                    }
                }
            }
            catch (Exception ex)
            {
                // Purge is best effort
                string errorMsg = "An error occurred while purging log files";
                TraceWriter.Error(errorMsg, ex);
                _startupLogger?.LogError(0, ex, errorMsg);
            }
        }

        public static ScriptHost Create(IScriptHostEnvironment environment, ScriptHostConfiguration scriptConfig = null, ScriptSettingsManager settingsManager = null)
        {
            ScriptHost scriptHost = new ScriptHost(environment, scriptConfig, settingsManager);
            try
            {
                scriptHost.Initialize();
            }
            catch (Exception ex)
            {
                string errorMsg = "ScriptHost initialization failed";
                scriptHost.TraceWriter?.Error(errorMsg, ex);

                ILogger logger = scriptConfig?.HostConfig?.LoggerFactory?.CreateLogger(LogCategories.Startup);
                logger?.LogError(0, ex, errorMsg);

                throw;
            }

            return scriptHost;
        }

        private static Collection<ScriptBindingProvider> LoadBindingProviders(ScriptHostConfiguration config, JObject hostMetadata, TraceWriter traceWriter, ILogger logger)
        {
            JobHostConfiguration hostConfig = config.HostConfig;

            // Register our built in extensions
            var bindingProviderTypes = new Collection<Type>()
            {
                // binding providers defined in this assembly
                typeof(WebJobsCoreScriptBindingProvider),
                typeof(ServiceBusScriptBindingProvider),

                // binding providers defined in known extension assemblies
                typeof(CoreExtensionsScriptBindingProvider),
                typeof(ApiHubScriptBindingProvider),
                typeof(DocumentDBScriptBindingProvider),
                typeof(MobileAppsScriptBindingProvider),
                typeof(NotificationHubScriptBindingProvider),
                typeof(TwilioScriptBindingProvider),
                typeof(BotFrameworkScriptBindingProvider),

                // General purpose binder that works directly against SDK.
                // This should eventually replace all other ScriptBindingProvider
                typeof(GeneralScriptBindingProvider)
            };

            // Create the binding providers
            var bindingProviders = new Collection<ScriptBindingProvider>();
            foreach (var bindingProviderType in bindingProviderTypes)
            {
                try
                {
                    var provider = (ScriptBindingProvider)Activator.CreateInstance(bindingProviderType, new object[] { hostConfig, hostMetadata, traceWriter });
                    bindingProviders.Add(provider);
                }
                catch (Exception ex)
                {
                    // If we're unable to load create a binding provider for any reason, log
                    // the error and continue
                    string errorMsg = string.Format("Unable to create binding provider '{0}'", bindingProviderType.FullName);
                    traceWriter.Error(errorMsg, ex);
                    logger?.LogError(0, ex, errorMsg);
                }
            }

            return bindingProviders;
        }

        private static FunctionMetadata ParseFunctionMetadata(string functionName, JObject configMetadata, ScriptSettingsManager settingsManager)
        {
            FunctionMetadata functionMetadata = new FunctionMetadata
            {
                Name = functionName
            };

            JValue triggerDisabledValue = null;
            JArray bindingArray = (JArray)configMetadata["bindings"];
            if (bindingArray == null || bindingArray.Count == 0)
            {
                throw new FormatException("At least one binding must be declared.");
            }

            if (bindingArray != null)
            {
                foreach (JObject binding in bindingArray)
                {
                    BindingMetadata bindingMetadata = BindingMetadata.Create(binding);
                    functionMetadata.Bindings.Add(bindingMetadata);
                    if (bindingMetadata.IsTrigger)
                    {
                        triggerDisabledValue = (JValue)binding["disabled"];
                    }
                }
            }

            // A function can be disabled at the trigger or function level
            if (IsDisabled(triggerDisabledValue, settingsManager) ||
                IsDisabled((JValue)configMetadata["disabled"], settingsManager))
            {
                functionMetadata.IsDisabled = true;
            }

            JToken value = null;
            if (configMetadata.TryGetValue("excluded", StringComparison.OrdinalIgnoreCase, out value) &&
                value.Type == JTokenType.Boolean)
            {
                functionMetadata.IsExcluded = (bool)value;
            }

            return functionMetadata;
        }

        public static Collection<FunctionMetadata> ReadFunctionMetadata(ScriptHostConfiguration config, TraceWriter traceWriter, ILogger logger, Dictionary<string, Collection<string>> functionErrors, ScriptSettingsManager settingsManager = null)
        {
            var functions = new Collection<FunctionMetadata>();
            settingsManager = settingsManager ?? ScriptSettingsManager.Instance;

            if (config.Functions != null)
            {
                traceWriter.Info($"A function whitelist has been specified, excluding all but the following functions: [{string.Join(", ", config.Functions)}]");
            }

            foreach (var scriptDir in Directory.EnumerateDirectories(config.RootScriptPath))
            {
                string functionName = null;

                try
                {
                    // read the function config
                    string functionConfigPath = Path.Combine(scriptDir, ScriptConstants.FunctionMetadataFileName);
                    if (!File.Exists(functionConfigPath))
                    {
                        // not a function directory
                        continue;
                    }

                    functionName = Path.GetFileName(scriptDir);

                    if (config.Functions != null &&
                        !config.Functions.Contains(functionName, StringComparer.OrdinalIgnoreCase))
                    {
                        // a functions filter has been specified and the current function is
                        // not in the filter list
                        continue;
                    }

                    ValidateFunctionName(functionName);

                    string json = File.ReadAllText(functionConfigPath);
                    JObject functionConfig = JObject.Parse(json);

                    string functionError = null;
                    FunctionMetadata functionMetadata = null;
                    if (!TryParseFunctionMetadata(functionName, functionConfig, traceWriter, logger, scriptDir, settingsManager, out functionMetadata, out functionError))
                    {
                        // for functions in error, log the error and don't
                        // add to the functions collection
                        AddFunctionError(functionErrors, functionName, functionError);
                        continue;
                    }
                    else if (functionMetadata != null)
                    {
                        functions.Add(functionMetadata);
                    }
                }
                catch (Exception ex)
                {
                    // log any unhandled exceptions and continue
                    AddFunctionError(functionErrors, functionName, Utility.FlattenException(ex, includeSource: false), isFunctionShortName: true);
                }
            }

            return functions;
        }

        internal static bool TryParseFunctionMetadata(string functionName, JObject functionConfig, TraceWriter traceWriter, ILogger logger, string scriptDirectory,
        ScriptSettingsManager settingsManager, out FunctionMetadata functionMetadata, out string error, IFileSystem fileSystem = null)
        {
            fileSystem = fileSystem ?? new FileSystem();

            error = null;
            functionMetadata = ParseFunctionMetadata(functionName, functionConfig, settingsManager);

            if (functionMetadata.IsExcluded)
            {
                string message = $"Function '{functionName}' is marked as excluded";
                traceWriter.Info(message);
                logger?.LogInformation(message);
                functionMetadata = null;
                return true;
            }

            if (functionMetadata.IsDisabled)
            {
                string message = $"Function '{functionName}' is disabled";
                traceWriter.Info(message);
                logger?.LogInformation(message);
            }

            try
            {
                functionMetadata.ScriptFile = DeterminePrimaryScriptFile(functionConfig, scriptDirectory, fileSystem);
            }
            catch (ConfigurationErrorsException exc)
            {
                error = exc.Message;
                return false;
            }

            // determine the script type based on the primary script file extension
            functionMetadata.ScriptType = ParseScriptType(functionMetadata.ScriptFile);

            functionMetadata.EntryPoint = (string)functionConfig["entryPoint"];

            return true;
        }

        // A route is in conflict if the route matches any other existing
        // route and there is intersection in the http methods of the two functions
        internal static bool HttpRoutesConflict(HttpTriggerAttribute httpTrigger, HttpTriggerAttribute otherHttpTrigger)
        {
            if (string.Compare(httpTrigger.Route.Trim('/'), otherHttpTrigger.Route.Trim('/'), StringComparison.OrdinalIgnoreCase) != 0)
            {
                // routes differ, so no conflict
                return false;
            }

            if (httpTrigger.Methods == null || httpTrigger.Methods.Length == 0 ||
                otherHttpTrigger.Methods == null || otherHttpTrigger.Methods.Length == 0)
            {
                // if either methods collection is null or empty that means
                // "all methods", which will intersect with any method collection
                return true;
            }

            return httpTrigger.Methods.Intersect(otherHttpTrigger.Methods).Any();
        }

        internal static void ValidateFunctionName(string functionName)
        {
            if (!FunctionNameValidationRegex.IsMatch(functionName))
            {
                throw new InvalidOperationException(string.Format("'{0}' is not a valid function name.", functionName));
            }
        }

        /// <summary>
        /// Determines which script should be considered the "primary" entry point script.
        /// </summary>
        /// <exception cref="ConfigurationErrorsException">Thrown if the function metadata points to an invalid script file, or no script files are present.</exception>
        internal static string DeterminePrimaryScriptFile(JObject functionConfig, string scriptDirectory, IFileSystem fileSystem = null)
        {
            fileSystem = fileSystem ?? new FileSystem();

            // First see if there is an explicit primary file indicated
            // in config. If so use that.
            string functionPrimary = null;
            string scriptFile = (string)functionConfig["scriptFile"];

            if (!string.IsNullOrEmpty(scriptFile))
            {
                string scriptPath = fileSystem.Path.Combine(scriptDirectory, scriptFile);
                if (!fileSystem.File.Exists(scriptPath))
                {
                    throw new ConfigurationErrorsException("Invalid script file name configuration. The 'scriptFile' property is set to a file that does not exist.");
                }

                functionPrimary = scriptPath;
            }
            else
            {
                string[] functionFiles = fileSystem.Directory.EnumerateFiles(scriptDirectory)
                    .Where(p => fileSystem.Path.GetFileName(p).ToLowerInvariant() != ScriptConstants.FunctionMetadataFileName)
                    .ToArray();

                if (functionFiles.Length == 0)
                {
                    throw new ConfigurationErrorsException("No function script files present.");
                }

                if (functionFiles.Length == 1)
                {
                    // if there is only a single file, that file is primary
                    functionPrimary = functionFiles[0];
                }
                else
                {
                    // if there is a "run" file, that file is primary,
                    // for Node, any index.js file is primary
                    functionPrimary = functionFiles.FirstOrDefault(p =>
                        fileSystem.Path.GetFileNameWithoutExtension(p).ToLowerInvariant() == "run" ||
                        fileSystem.Path.GetFileName(p).ToLowerInvariant() == "index.js");
                }
            }

            if (string.IsNullOrEmpty(functionPrimary))
            {
                throw new ConfigurationErrorsException("Unable to determine the primary function script. Try renaming your entry point script to 'run' (or 'index' in the case of Node), " +
                    "or alternatively you can specify the name of the entry point script explicitly by adding a 'scriptFile' property to your function metadata.");
            }

            return Path.GetFullPath(functionPrimary);
        }

        private static ScriptType ParseScriptType(string scriptFilePath)
        {
            string extension = Path.GetExtension(scriptFilePath).ToLowerInvariant().TrimStart('.');

            switch (extension)
            {
                case "csx":
                case "cs":
                    return ScriptType.CSharp;
                case "js":
                    return ScriptType.Javascript;
                case "ts":
                    return ScriptType.TypeScript;
                case "ps1":
                    return ScriptType.PowerShell;
                case "cmd":
                case "bat":
                    return ScriptType.WindowsBatch;
                case "py":
                    return ScriptType.Python;
                case "php":
                    return ScriptType.PHP;
                case "sh":
                    return ScriptType.Bash;
                case "fsx":
                    return ScriptType.FSharp;
                case "dll":
                    return ScriptType.DotNetAssembly;
                default:
                    return ScriptType.Unknown;
            }
        }

        private Collection<FunctionDescriptor> GetFunctionDescriptors()
        {
            var functions = ReadFunctionMetadata(ScriptConfig, TraceWriter, _startupLogger, FunctionErrors, _settingsManager);

            var descriptorProviders = new List<FunctionDescriptorProvider>()
                {
                    new ScriptFunctionDescriptorProvider(this, ScriptConfig),
#if FEATURE_NODE
                    new NodeFunctionDescriptorProvider(this, ScriptConfig),
#endif
                    new DotNetFunctionDescriptorProvider(this, ScriptConfig),
#if FEATURE_POWERSHELL
                    new PowerShellFunctionDescriptorProvider(this, ScriptConfig)
#endif
                };

            return GetFunctionDescriptors(functions, descriptorProviders);
        }

        internal Collection<FunctionDescriptor> GetFunctionDescriptors(IEnumerable<FunctionMetadata> functions, IEnumerable<FunctionDescriptorProvider> descriptorProviders)
        {
            Collection<FunctionDescriptor> functionDescriptors = new Collection<FunctionDescriptor>();
            var httpFunctions = new Dictionary<string, HttpTriggerAttribute>();

            foreach (FunctionMetadata metadata in functions)
            {
                try
                {
                    FunctionDescriptor descriptor = null;
                    foreach (var provider in descriptorProviders)
                    {
                        if (provider.TryCreate(metadata, out descriptor))
                        {
                            break;
                        }
                    }

                    ValidateFunction(descriptor, httpFunctions);

                    if (descriptor != null)
                    {
                        functionDescriptors.Add(descriptor);
                    }
                }
                catch (Exception ex)
                {
                    // log any unhandled exceptions and continue
                    AddFunctionError(FunctionErrors, metadata.Name, Utility.FlattenException(ex, includeSource: false));
                }
            }

            return functionDescriptors;
        }

        internal static void ValidateFunction(FunctionDescriptor function, Dictionary<string, HttpTriggerAttribute> httpFunctions)
        {
            var httpTrigger = function.GetTriggerAttributeOrNull<HttpTriggerAttribute>();
            if (httpTrigger != null)
            {
                ValidateHttpFunction(function.Name, httpTrigger);

                // prevent duplicate/conflicting routes
                foreach (var pair in httpFunctions)
                {
                    if (HttpRoutesConflict(httpTrigger, pair.Value))
                    {
                        throw new InvalidOperationException($"The route specified conflicts with the route defined by function '{pair.Key}'.");
                    }
                }

                httpFunctions.Add(function.Name, httpTrigger);
            }
        }

        internal static void ValidateHttpFunction(string functionName, HttpTriggerAttribute httpTrigger)
        {
            if (string.IsNullOrWhiteSpace(httpTrigger.Route))
            {
                // if no explicit route is provided, default to the function name
                httpTrigger.Route = functionName;
            }

            // disallow custom routes in our own reserved route space
            string httpRoute = httpTrigger.Route.Trim('/').ToLowerInvariant();
            if (httpRoute.StartsWith("admin"))
            {
                throw new InvalidOperationException("The specified route conflicts with one or more built in routes.");
            }
        }

        internal static void ApplyConfiguration(JObject config, ScriptHostConfiguration scriptConfig)
        {
            JobHostConfiguration hostConfig = scriptConfig.HostConfig;

            JArray functions = (JArray)config["functions"];
            if (functions != null && functions.Count > 0)
            {
                scriptConfig.Functions = new Collection<string>();
                foreach (var function in functions)
                {
                    scriptConfig.Functions.Add((string)function);
                }
            }

            // We may already have a host id, but the one from the JSON takes precedence
            JToken hostId = (JToken)config["id"];
            if (hostId != null)
            {
                hostConfig.HostId = (string)hostId;
            }

            JToken fileWatchingEnabled = (JToken)config["fileWatchingEnabled"];
            if (fileWatchingEnabled != null && fileWatchingEnabled.Type == JTokenType.Boolean)
            {
                scriptConfig.FileWatchingEnabled = (bool)fileWatchingEnabled;
            }

            // Configure the set of watched directories, adding the standard built in
            // set to any the user may have specified
            if (scriptConfig.WatchDirectories == null)
            {
                scriptConfig.WatchDirectories = new HashSet<string>(StringComparer.OrdinalIgnoreCase);
            }
            scriptConfig.WatchDirectories.Add("node_modules");
            JToken watchDirectories = config["watchDirectories"];
            if (watchDirectories != null && watchDirectories.Type == JTokenType.Array)
            {
                foreach (JToken directory in watchDirectories.Where(p => p.Type == JTokenType.String))
                {
                    scriptConfig.WatchDirectories.Add((string)directory);
                }
            }

            // Apply Singleton configuration
            JObject configSection = (JObject)config["singleton"];
            JToken value = null;
            if (configSection != null)
            {
                if (configSection.TryGetValue("lockPeriod", out value))
                {
                    hostConfig.Singleton.LockPeriod = TimeSpan.Parse((string)value, CultureInfo.InvariantCulture);
                }
                if (configSection.TryGetValue("listenerLockPeriod", out value))
                {
                    hostConfig.Singleton.ListenerLockPeriod = TimeSpan.Parse((string)value, CultureInfo.InvariantCulture);
                }
                if (configSection.TryGetValue("listenerLockRecoveryPollingInterval", out value))
                {
                    hostConfig.Singleton.ListenerLockRecoveryPollingInterval = TimeSpan.Parse((string)value, CultureInfo.InvariantCulture);
                }
                if (configSection.TryGetValue("lockAcquisitionTimeout", out value))
                {
                    hostConfig.Singleton.LockAcquisitionTimeout = TimeSpan.Parse((string)value, CultureInfo.InvariantCulture);
                }
                if (configSection.TryGetValue("lockAcquisitionPollingInterval", out value))
                {
                    hostConfig.Singleton.LockAcquisitionPollingInterval = TimeSpan.Parse((string)value, CultureInfo.InvariantCulture);
                }
            }

            // Apply Tracing/Logging configuration
            configSection = (JObject)config["tracing"];
            if (configSection != null)
            {
                if (configSection.TryGetValue("consoleLevel", out value))
                {
                    TraceLevel consoleLevel;
                    if (Enum.TryParse<TraceLevel>((string)value, true, out consoleLevel))
                    {
                        hostConfig.Tracing.ConsoleLevel = consoleLevel;
                    }
                }

                if (configSection.TryGetValue("fileLoggingMode", out value))
                {
                    FileLoggingMode fileLoggingMode;
                    if (Enum.TryParse<FileLoggingMode>((string)value, true, out fileLoggingMode))
                    {
                        scriptConfig.FileLoggingMode = fileLoggingMode;
                    }
                }
            }

            if (config.TryGetValue("functionTimeout", out value))
            {
                TimeSpan requestedTimeout = TimeSpan.Parse((string)value, CultureInfo.InvariantCulture);

                // Only apply limits if this is Dynamic.
                if (ScriptSettingsManager.Instance.IsDynamicSku && (requestedTimeout < MinTimeout || requestedTimeout > MaxTimeout))
                {
                    string message = $"{nameof(scriptConfig.FunctionTimeout)} must be between {MinTimeout} and {MaxTimeout}.";
                    throw new ArgumentException(message);
                }

                scriptConfig.FunctionTimeout = requestedTimeout;
            }
            else if (ScriptSettingsManager.Instance.IsDynamicSku)
            {
                // Apply a default if this is running on Dynamic.
                scriptConfig.FunctionTimeout = MaxTimeout;
            }

            // apply swagger configuration
            scriptConfig.SwaggerEnabled = false;

            configSection = (JObject)config["swagger"];
            JToken swaggerEnabled;

            if (configSection != null &&
                configSection.TryGetValue("enabled", out swaggerEnabled) &&
                swaggerEnabled.Type == JTokenType.Boolean)
            {
                scriptConfig.SwaggerEnabled = (bool)swaggerEnabled;
            }

            ApplyLoggerConfig(config, scriptConfig);
            ApplyApplicationInsightsConfig(config, scriptConfig);
        }

        internal static void ApplyLoggerConfig(JObject configJson, ScriptHostConfiguration scriptConfig)
        {
            scriptConfig.LogFilter = new LogCategoryFilter();
            JObject configSection = (JObject)configJson["logger"];
            JToken value;
            if (configSection != null)
            {
<<<<<<< HEAD
                // If running on Azure Web App, derive the host ID from unique site slot name
                hostId = settingsManager.AzureWebsiteUniqueSlotName;
=======
                JObject filterSection = (JObject)configSection["categoryFilter"];
                if (filterSection != null)
                {
                    if (filterSection.TryGetValue("defaultLevel", out value))
                    {
                        LogLevel level;
                        if (Enum.TryParse(value.ToString(), out level))
                        {
                            scriptConfig.LogFilter.DefaultLevel = level;
                        }
                    }

                    if (filterSection.TryGetValue("categoryLevels", out value))
                    {
                        scriptConfig.LogFilter.CategoryLevels.Clear();
                        foreach (var prop in ((JObject)value).Properties())
                        {
                            LogLevel level;
                            if (Enum.TryParse(prop.Value.ToString(), out level))
                            {
                                scriptConfig.LogFilter.CategoryLevels[prop.Name] = level;
                            }
                        }
                    }
                }

                JObject aggregatorSection = (JObject)configSection["aggregator"];
                if (aggregatorSection != null)
                {
                    if (aggregatorSection.TryGetValue("batchSize", out value))
                    {
                        scriptConfig.HostConfig.Aggregator.BatchSize = (int)value;
                    }

                    if (aggregatorSection.TryGetValue("flushTimeout", out value))
                    {
                        scriptConfig.HostConfig.Aggregator.FlushTimeout = TimeSpan.Parse(value.ToString());
                    }
                }
>>>>>>> c2c435fd
            }
        }

        internal static void ApplyApplicationInsightsConfig(JObject configJson, ScriptHostConfiguration scriptConfig)
        {
            scriptConfig.ApplicationInsightsSamplingSettings = new SamplingPercentageEstimatorSettings();
            JObject configSection = (JObject)configJson["applicationInsights"];
            JToken value;
            if (configSection != null)
            {
                JObject samplingSection = (JObject)configSection["sampling"];
                if (samplingSection != null)
                {
                    if (samplingSection.TryGetValue("isEnabled", out value))
                    {
                        bool isEnabled;
                        if (bool.TryParse(value.ToString(), out isEnabled) && !isEnabled)
                        {
                            scriptConfig.ApplicationInsightsSamplingSettings = null;
                        }
                    }

                    if (scriptConfig.ApplicationInsightsSamplingSettings != null)
                    {
                        if (samplingSection.TryGetValue("maxTelemetryItemsPerSecond", out value))
                        {
                            double itemsPerSecond;
                            if (double.TryParse(value.ToString(), out itemsPerSecond))
                            {
                                scriptConfig.ApplicationInsightsSamplingSettings.MaxTelemetryItemsPerSecond = itemsPerSecond;
                            }
                        }
                    }
                }
            }
<<<<<<< HEAD

            // Lowercase and trim any trailing '-' as they can cause problems with queue names
            return hostId?.ToLowerInvariant().TrimEnd('-');
=======
>>>>>>> c2c435fd
        }

        private void OnUnhandledException(object sender, UnhandledExceptionEventArgs e)
        {
            HandleHostError((Exception)e.ExceptionObject);
        }

        private void HandleHostError(Microsoft.Azure.WebJobs.Extensions.TraceFilter traceFilter)
        {
            var events = traceFilter.GetEvents().Where(p => p != null).ToArray();

            foreach (TraceEvent traceEvent in events)
            {
                var exception = traceEvent.Exception ?? new InvalidOperationException(traceEvent.Message);
                HandleHostError(exception);
            }
        }

        private void HandleHostError(Exception exception)
        {
            if (exception == null)
            {
                throw new ArgumentNullException("exception");
            }

            // First, ensure that we've logged to the host log
            // Also ensure we flush immediately to ensure any buffered logs
            // are written
            string message = "A ScriptHost error has occurred";
            TraceWriter.Error(message, exception);
            TraceWriter.Flush();

            Logger?.LogError(0, exception, message);

            if (exception is FunctionInvocationException)
            {
                // For all function invocation errors, we notify the invoker so it can
                // log the error as needed to its function specific logs.
                FunctionInvocationException invocationException = exception as FunctionInvocationException;
                NotifyInvoker(invocationException.MethodName, invocationException);
            }
            else if (exception is FunctionIndexingException || exception is FunctionListenerException)
            {
                // For all startup time indexing/listener errors, we accumulate them per function
                FunctionException functionException = exception as FunctionException;
                string formattedError = Utility.FlattenException(functionException);
                AddFunctionError(FunctionErrors, functionException.MethodName, formattedError);

                // Also notify the invoker so the error can also be written to the function
                // log file
                NotifyInvoker(functionException.MethodName, functionException);

                // Mark the error as handled so execution will continue with this function disabled
                functionException.Handled = true;
            }
            else
            {
                // See if we can identify which function caused the error, and if we can
                // log the error as needed to its function specific logs.
                FunctionDescriptor function = null;
                if (TryGetFunctionFromException(Functions, exception, out function))
                {
                    NotifyInvoker(function.Name, exception);
                }
            }
        }

        internal static bool TryGetFunctionFromException(Collection<FunctionDescriptor> functions, Exception exception, out FunctionDescriptor function)
        {
            function = null;

            string errorStack = exception.ToString().ToLowerInvariant();
            foreach (var currFunction in functions)
            {
                // For each function, we search the entire error stack trace to see if it contains
                // the function entry/primary script path. If it does, we're virtually certain that
                // that function caused the error (e.g. as in the case of global unhandled exceptions
                // coming from Node.js scripts).
                // We use the directory name for the script rather than the full script path itself to ensure
                // that we handle cases where the error might be coming from some other script (e.g. an NPM
                // module) that is part of the function.
                string absoluteScriptPath = Path.GetFullPath(currFunction.Metadata.ScriptFile).ToLowerInvariant();
                string functionDirectory = Path.GetDirectoryName(absoluteScriptPath);
                if (errorStack.Contains(functionDirectory))
                {
                    function = currFunction;
                    return true;
                }
            }

            return false;
        }

        private void NotifyInvoker(string functionName, Exception ex)
        {
            functionName = Utility.GetFunctionShortName(functionName);

            FunctionDescriptor functionDescriptor = this.Functions.SingleOrDefault(p => string.Compare(functionName, p.Name, StringComparison.OrdinalIgnoreCase) == 0);
            if (functionDescriptor != null)
            {
                functionDescriptor.Invoker.OnError(ex);
            }
        }

        private void OnFileChanged(object sender, FileSystemEventArgs e)
        {
            string directory = GetRelativeDirectory(e.FullPath, ScriptConfig.RootScriptPath);
            bool isWatchedDirectory = ScriptConfig.WatchDirectories.Contains(directory);

            // We will perform a host restart in the following cases:
            // - the file change was under one of the configured watched directories (e.g. node_modules, shared code directories, etc.)
            // - the host.json file was changed
            // - a function.json file was changed
            // - a function directory was added/removed/renamed
            // A full host shutdown is performed when an assembly (.dll, .exe) in a watched directory is modified
            string fileName = Path.GetFileName(e.Name);
            if (isWatchedDirectory ||
                ((string.Compare(fileName, ScriptConstants.HostMetadataFileName, StringComparison.OrdinalIgnoreCase) == 0) ||
                string.Compare(fileName, ScriptConstants.FunctionMetadataFileName, StringComparison.OrdinalIgnoreCase) == 0) ||
                !_directorySnapshot.SequenceEqual(Directory.EnumerateDirectories(ScriptConfig.RootScriptPath)))
            {
                bool shutdown = false;
                string fileExtension = Path.GetExtension(fileName);
                if (!string.IsNullOrEmpty(fileExtension) && ScriptConstants.AssemblyFileTypes.Contains(fileExtension, StringComparer.OrdinalIgnoreCase))
                {
                    shutdown = true;
                }

                TraceFileChangeRestart(e.ChangeType.ToString(), e.FullPath, shutdown);
                ScheduleRestartAsync(shutdown).ContinueWith(t => TraceWriter.Error($"Error restarting host (full shutdown: {shutdown})", t.Exception),
                    TaskContinuationOptions.ExecuteSynchronously | TaskContinuationOptions.OnlyOnFaulted);
            }
        }

        private async Task ScheduleRestartAsync(bool shutdown)
        {
            if (shutdown)
            {
                _shutdownScheduled = true;
                _shutdown();
            }
            else
            {
                await _restart();
            }
        }

        internal static string GetRelativeDirectory(string path, string scriptRoot)
        {
            if (path.StartsWith(scriptRoot))
            {
                string directory = path.Substring(scriptRoot.Length).TrimStart(Path.DirectorySeparatorChar);
                int idx = directory.IndexOf(Path.DirectorySeparatorChar);
                if (idx != -1)
                {
                    directory = directory.Substring(0, idx);
                }

                return directory;
            }

            return string.Empty;
        }

        private static bool IsDisabled(JToken isDisabledValue, ScriptSettingsManager settingsManager)
        {
            if (isDisabledValue != null)
            {
                if (isDisabledValue.Type == JTokenType.Boolean && (bool)isDisabledValue)
                {
                    return true;
                }
                else
                {
                    string settingName = (string)isDisabledValue;
                    string value = settingsManager.GetSetting(settingName);
                    if (!string.IsNullOrEmpty(value) &&
                        (string.Compare(value, "1", StringComparison.OrdinalIgnoreCase) == 0 ||
                         string.Compare(value, "true", StringComparison.OrdinalIgnoreCase) == 0))
                    {
                        return true;
                    }
                }
            }

            return false;
        }

        internal static string GetAssemblyFileVersion(Assembly assembly)
        {
            AssemblyFileVersionAttribute fileVersionAttr = assembly.GetCustomAttribute<AssemblyFileVersionAttribute>();
            return fileVersionAttr?.Version ?? "Unknown";
        }

        protected override void Dispose(bool disposing)
        {
            if (disposing)
            {
                (TraceWriter as IDisposable)?.Dispose();
#if FEATURE_NODE
                NodeFunctionInvoker.UnhandledException -= OnUnhandledException;
#endif
                _scriptFileWatcher?.Dispose();
                _debugModeFileWatcher?.Dispose();
                _blobLeaseManager?.Dispose();

                foreach (var function in Functions)
                {
                    (function.Invoker as IDisposable)?.Dispose();
                }
            }

            // dispose base last to ensure that errors there don't
            // cause us to not dispose ourselves
            base.Dispose(disposing);
        }
    }
}<|MERGE_RESOLUTION|>--- conflicted
+++ resolved
@@ -1230,10 +1230,6 @@
             JToken value;
             if (configSection != null)
             {
-<<<<<<< HEAD
-                // If running on Azure Web App, derive the host ID from unique site slot name
-                hostId = settingsManager.AzureWebsiteUniqueSlotName;
-=======
                 JObject filterSection = (JObject)configSection["categoryFilter"];
                 if (filterSection != null)
                 {
@@ -1273,7 +1269,6 @@
                         scriptConfig.HostConfig.Aggregator.FlushTimeout = TimeSpan.Parse(value.ToString());
                     }
                 }
->>>>>>> c2c435fd
             }
         }
 
@@ -1309,12 +1304,6 @@
                     }
                 }
             }
-<<<<<<< HEAD
-
-            // Lowercase and trim any trailing '-' as they can cause problems with queue names
-            return hostId?.ToLowerInvariant().TrimEnd('-');
-=======
->>>>>>> c2c435fd
         }
 
         private void OnUnhandledException(object sender, UnhandledExceptionEventArgs e)
