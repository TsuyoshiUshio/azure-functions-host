--- conflicted
+++ resolved
@@ -9,19 +9,12 @@
 using System.IO;
 using System.Linq;
 using System.Reactive.Linq;
-<<<<<<< HEAD
-using System.Text;
+using System.Threading;
 using System.Threading.Tasks;
 using System.Threading.Tasks.Dataflow;
 using Microsoft.AspNetCore.Http;
 using Microsoft.AspNetCore.Http.Features;
 
-=======
-using System.Threading;
-using System.Threading.Tasks;
-using System.Threading.Tasks.Dataflow;
-using Microsoft.AspNetCore.Http;
->>>>>>> 65cf0768
 using Microsoft.Azure.WebJobs.Script.Description;
 using Microsoft.Azure.WebJobs.Script.Diagnostics;
 using Microsoft.Azure.WebJobs.Script.Eventing;
@@ -136,7 +129,7 @@
         // send capabilities to worker, wait for WorkerInitResponse
         internal void SendWorkerInitRequest(RpcEvent startEvent)
         {
-<<<<<<< HEAD
+            _workerChannelLogger.LogDebug("Worker Process started. Received StartStream message");
             // JIT ToRPC
             BindingMetadata bindingMetadataIn = new BindingMetadata()
             {
@@ -185,9 +178,6 @@
             testTypedData.ToObject();
             _workerChannelLogger.LogDebug("Jitting ToObject done");
 
-=======
-            _workerChannelLogger.LogDebug("Worker Process started. Received StartStream message");
->>>>>>> 65cf0768
             _inboundWorkerEvents.Where(msg => msg.MessageType == MsgType.WorkerInitResponse)
                 .Timeout(workerInitTimeout)
                 .Take(1)
@@ -371,40 +361,13 @@
                 InvocationId = Guid.NewGuid().ToString(),
             };
 
-<<<<<<< HEAD
             invocationRequest.InputData.Add(new ParameterBinding()
             {
-                Name = "testHttpRequest",
-                Data = GetTestRpcHttp()
-            });
-            return invocationRequest;
-        }
-=======
-                    InvocationRequest invocationRequest = new InvocationRequest()
-                    {
-                        FunctionId = functionMetadata.FunctionId,
-                        InvocationId = context.ExecutionContext.InvocationId.ToString(),
-                    };
-                    foreach (var pair in context.BindingData)
-                    {
-                        if (pair.Value != null)
-                        {
                             if ((pair.Value is HttpRequest) && IsTriggerMetadataPopulatedByWorker())
                             {
                                 continue;
                             }
-                            invocationRequest.TriggerMetadata.Add(pair.Key, pair.Value.ToRpc(_workerChannelLogger, _workerCapabilities));
-                        }
-                    }
-                    foreach (var input in context.Inputs)
-                    {
-                        invocationRequest.InputData.Add(new ParameterBinding()
-                        {
-                            Name = input.name,
-                            Data = input.val.ToRpc(_workerChannelLogger, _workerCapabilities)
-                        });
-                    }
->>>>>>> 65cf0768
+        }
 
         private TypedData GetTestRpcHttp()
         {
