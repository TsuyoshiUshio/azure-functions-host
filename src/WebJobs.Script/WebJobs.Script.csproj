--- conflicted
+++ resolved
@@ -36,19 +36,13 @@
   </ItemGroup>
 
   <ItemGroup>
-<<<<<<< HEAD
     <PackageReference Include="Google.Protobuf" Version="3.11.4" />
     <PackageReference Include="Grpc.Core" Version="2.27.0" />
     <PackageReference Include="Microsoft.AspNetCore.Mvc.WebApiCompatShim" Version="2.2.0">
       <NoWarn>NU1701</NoWarn>
     </PackageReference>
-    <PackageReference Include="Microsoft.Azure.AppService.Proxy.Client" Version="2.0.8100001-0126c21e" />
-=======
-    <PackageReference Include="Google.Protobuf" Version="3.7.0" />
-    <PackageReference Include="Grpc.Core" Version="1.20.1" />
     <PackageReference Include="Microsoft.AspNetCore.Http.Features" Version="3.1.0" />
     <PackageReference Include="Microsoft.Azure.AppService.Proxy.Client" Version="2.0.11020001-fabe022e" />
->>>>>>> 8fe607ac
     <PackageReference Include="Microsoft.Azure.Functions.JavaWorker" Version="1.5.2-SNAPSHOT" />
     <PackageReference Include="Microsoft.Azure.Functions.NodeJsWorker" Version="2.0.2" />
     <PackageReference Include="Microsoft.Azure.Functions.PowerShellWorker.PS6" Version="3.0.235" />
@@ -64,12 +58,8 @@
     <PackageReference Include="Microsoft.Extensions.Logging" Version="2.2.0" />
     <PackageReference Include="Microsoft.Extensions.Logging.Console" Version="2.2.0" />
     <PackageReference Include="Microsoft.Extensions.Options.ConfigurationExtensions" Version="2.2.0" />
-<<<<<<< HEAD
     <PackageReference Include="Mono.Posix.NETStandard" Version="1.0.0" />
-    <PackageReference Include="Newtonsoft.Json" Version="11.0.2" />
-=======
     <PackageReference Include="Newtonsoft.Json" Version="12.0.3" />
->>>>>>> 8fe607ac
     <PackageReference Include="NuGet.Frameworks" Version="4.7.0" />
     <PackageReference Include="NuGet.LibraryModel" Version="4.7.0" />
     <PackageReference Include="NuGet.ProjectModel" Version="4.7.0" />
