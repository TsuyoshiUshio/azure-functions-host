﻿// Copyright (c) .NET Foundation. All rights reserved.
// Licensed under the MIT License. See License.txt in the project root for license information.

using System;
using System.IO;
using System.Reactive.Linq;
using System.Threading;
using System.Threading.Tasks;
using Microsoft.AspNetCore.Hosting;
using Microsoft.Azure.WebJobs.Script.Rpc;
using Microsoft.Azure.WebJobs.Script.WebHost.Properties;
using Microsoft.Extensions.Configuration;
using Microsoft.Extensions.FileProviders;
using Microsoft.Extensions.Logging;
using Microsoft.Extensions.Options;
using Microsoft.Extensions.Primitives;

namespace Microsoft.Azure.WebJobs.Script.WebHost
{
    /// <summary>
    /// Contains methods related to standby mode (placeholder) app initialization.
    /// </summary>
    public class StandbyManager : IStandbyManager, IDisposable
    {
        private readonly IScriptHostManager _scriptHostManager;
        private readonly IOptionsMonitor<ScriptApplicationHostOptions> _options;
        private readonly Lazy<Task> _specializationTask;
        private readonly IScriptWebHostEnvironment _webHostEnvironment;
        private readonly IEnvironment _environment;
        private readonly IWebHostLanguageWorkerChannelManager _languageWorkerChannelManager;
        private readonly IConfigurationRoot _configuration;
        private readonly ILogger _logger;
        private readonly HostNameProvider _hostNameProvider;
        private readonly IDisposable _changeTokenCallbackSubscription;
        private readonly TimeSpan _specializationTimerInterval;
        private readonly IApplicationLifetime _applicationLifetime;

        private Timer _specializationTimer;
        private static CancellationTokenSource _standbyCancellationTokenSource = new CancellationTokenSource();
        private static IChangeToken _standbyChangeToken = new CancellationChangeToken(_standbyCancellationTokenSource.Token);
        private static SemaphoreSlim _semaphore = new SemaphoreSlim(1, 1);

        public StandbyManager(IScriptHostManager scriptHostManager, IWebHostLanguageWorkerChannelManager languageWorkerChannelManager, IConfiguration configuration, IScriptWebHostEnvironment webHostEnvironment,
            IEnvironment environment, IOptionsMonitor<ScriptApplicationHostOptions> options, ILogger<StandbyManager> logger, HostNameProvider hostNameProvider, IApplicationLifetime applicationLifetime)
            : this(scriptHostManager, languageWorkerChannelManager, configuration, webHostEnvironment, environment, options, logger, hostNameProvider, applicationLifetime, TimeSpan.FromMilliseconds(500))
        {
        }

        public StandbyManager(IScriptHostManager scriptHostManager, IWebHostLanguageWorkerChannelManager languageWorkerChannelManager, IConfiguration configuration, IScriptWebHostEnvironment webHostEnvironment,
            IEnvironment environment, IOptionsMonitor<ScriptApplicationHostOptions> options, ILogger<StandbyManager> logger, HostNameProvider hostNameProvider, IApplicationLifetime applicationLifetime, TimeSpan specializationTimerInterval)
        {
            _scriptHostManager = scriptHostManager ?? throw new ArgumentNullException(nameof(scriptHostManager));
            _options = options ?? throw new ArgumentNullException(nameof(options));
            _logger = logger ?? throw new ArgumentNullException(nameof(logger));
            _specializationTask = new Lazy<Task>(SpecializeHostCoreAsync, LazyThreadSafetyMode.ExecutionAndPublication);
            _webHostEnvironment = webHostEnvironment ?? throw new ArgumentNullException(nameof(webHostEnvironment));
            _environment = environment ?? throw new ArgumentNullException(nameof(environment));
            _configuration = configuration as IConfigurationRoot ?? throw new ArgumentNullException(nameof(configuration));
            _languageWorkerChannelManager = languageWorkerChannelManager ?? throw new ArgumentNullException(nameof(languageWorkerChannelManager));
            _hostNameProvider = hostNameProvider ?? throw new ArgumentNullException(nameof(hostNameProvider));
            _changeTokenCallbackSubscription = ChangeToken.RegisterChangeCallback(_ => _logger.LogDebug($"{nameof(StandbyManager)}.{nameof(ChangeToken)} callback has fired."), null);
            _specializationTimerInterval = specializationTimerInterval;
            _applicationLifetime = applicationLifetime;
        }

        public static IChangeToken ChangeToken => _standbyChangeToken;

        public Task SpecializeHostAsync()
        {
            return _specializationTask.Value.ContinueWith(t =>
            {
                if (t.IsFaulted)
                {
                    // if we fail during specialization for whatever reason
                    // this is fatal, so we shutdown
                    _logger.LogError(t.Exception, $"Specialization failed. Shutting down.");
                    _applicationLifetime.StopApplication();
                }
            });
        }

        public async Task SpecializeHostCoreAsync()
        {
            // Go async immediately to ensure that any async context from
            // the PlaceholderSpecializationMiddleware is properly suppressed.
            await Task.Yield();

            _logger.LogInformation(Resources.HostSpecializationTrace);

            // After specialization, we need to ensure that custom timezone
            // settings configured by the user (WEBSITE_TIME_ZONE) are honored.
            // DateTime caches timezone information, so we need to clear the cache.
            TimeZoneInfo.ClearCachedData();

            //await _languageWorkerChannelManager.SpecializeAsync();
            NotifyChange();
            await _scriptHostManager.RestartHostAsync();
            await _scriptHostManager.DelayUntilHostReady();
        }

        public void SpecializeHostReloadConfig()
        {
            // Go async immediately to ensure that any async context from
            // the PlaceholderSpecializationMiddleware is properly suppressed.
            _logger.LogInformation("Reloading config");
            // Trigger a configuration reload to pick up all current settings
            _configuration?.Reload();
            _hostNameProvider.Reset();
<<<<<<< HEAD
=======

            await _languageWorkerChannelManager.SpecializeAsync();

>>>>>>> 65cf0768
            NotifyChange();
        }

        public void NotifyChange()
        {
            if (_standbyCancellationTokenSource == null)
            {
                return;
            }

            var tokenSource = Interlocked.Exchange(ref _standbyCancellationTokenSource, null);

            if (tokenSource != null &&
                !tokenSource.IsCancellationRequested)
            {
                var changeToken = Interlocked.Exchange(ref _standbyChangeToken, NullChangeToken.Singleton);

                tokenSource.Cancel();

                // Dispose of the token source so our change
                // token reflects that state
                tokenSource.Dispose();
            }
        }

        // for testing
        internal static void ResetChangeToken()
        {
            _standbyCancellationTokenSource = new CancellationTokenSource();
            _standbyChangeToken = new CancellationChangeToken(_standbyCancellationTokenSource.Token);
        }

        public async Task InitializeAsync()
        {
            if (await _semaphore.WaitAsync(timeout: TimeSpan.FromSeconds(30)))
            {
                try
                {
                    await CreateStandbyWarmupFunctions();

                    // start a background timer to identify when specialization happens
                    // specialization usually happens via an http request (e.g. scale controller
                    // ping) but this timer is started as well to handle cases where we
                    // might not receive a request
                    _specializationTimer = new Timer(OnSpecializationTimerTick, null, _specializationTimerInterval, _specializationTimerInterval);
                }
                finally
                {
                    _semaphore.Release();
                }
            }
        }

        private async Task CreateStandbyWarmupFunctions()
        {
            string scriptPath = _options.CurrentValue.ScriptPath;
            _logger.LogInformation($"Creating StandbyMode placeholder function directory ({scriptPath})");

            await FileUtility.DeleteDirectoryAsync(scriptPath, true);
            FileUtility.EnsureDirectoryExists(scriptPath);

            string content = FileUtility.ReadResourceString($"{ScriptConstants.ResourcePath}.Functions.host.json");
            File.WriteAllText(Path.Combine(scriptPath, "host.json"), content);

            content = FileUtility.ReadResourceString($"{ScriptConstants.ResourcePath}.Functions.proxies.json");
            File.WriteAllText(Path.Combine(scriptPath, "proxies.json"), content);

            string functionPath = Path.Combine(scriptPath, WarmUpConstants.FunctionName);
            Directory.CreateDirectory(functionPath);
            content = FileUtility.ReadResourceString($"{ScriptConstants.ResourcePath}.Functions.{WarmUpConstants.FunctionName}.function.json");
            File.WriteAllText(Path.Combine(functionPath, "function.json"), content);
            content = FileUtility.ReadResourceString($"{ScriptConstants.ResourcePath}.Functions.{WarmUpConstants.FunctionName}.run.csx");
            File.WriteAllText(Path.Combine(functionPath, "run.csx"), content);

            _logger.LogInformation($"StandbyMode placeholder function directory created");
        }

        private async void OnSpecializationTimerTick(object state)
        {
            if (!_webHostEnvironment.InStandbyMode && _environment.IsContainerReady())
            {
                //_specializationTimer?.Dispose();
                //_specializationTimer = null;

<<<<<<< HEAD
                //SpecializeHostAsync().ContinueWith(t => _logger.LogError(t.Exception, "Error specializing host."),
                //    TaskContinuationOptions.OnlyOnFaulted);
=======
                await SpecializeHostAsync();
>>>>>>> 65cf0768
            }
        }

        public void Dispose()
        {
            _changeTokenCallbackSubscription?.Dispose();
        }
    }
}<|MERGE_RESOLUTION|>--- conflicted
+++ resolved
@@ -106,12 +106,7 @@
             // Trigger a configuration reload to pick up all current settings
             _configuration?.Reload();
             _hostNameProvider.Reset();
-<<<<<<< HEAD
-=======
-
-            await _languageWorkerChannelManager.SpecializeAsync();
-
->>>>>>> 65cf0768
+
             NotifyChange();
         }
 
@@ -196,12 +191,7 @@
                 //_specializationTimer?.Dispose();
                 //_specializationTimer = null;
 
-<<<<<<< HEAD
-                //SpecializeHostAsync().ContinueWith(t => _logger.LogError(t.Exception, "Error specializing host."),
-                //    TaskContinuationOptions.OnlyOnFaulted);
-=======
                 await SpecializeHostAsync();
->>>>>>> 65cf0768
             }
         }
 
